# cfg-vis

A macro to support `#[cfg()]` on visibility.

```rust
<<<<<<< HEAD
use cfg_vis::cfg_vis;
use cfg_vis::cfg_vis_fields;
=======
use cfg_vis::{cfg_vis, cfg_vis_fields};
>>>>>>> bc9baceb

// default visibility is `pub`, while the target is linux, the visibility is `pub(super)`.
#[cfg_vis(target_os = "linux", pub(super))]
pub fn foo() {}

<<<<<<< HEAD
// cfg_vis on fields
#[cfg_vis_fields]
struct Foo {
    // while the target is linux, the visibility is `pub`.
    #[cfg_vis(target_os = "linux", pub)]
    foo: i32,
=======
#[cfg_vis_fields]
pub struct Foo {
    #[cfg_vis(test, pub)]
    pub_in_test: i32,
    #[cfg_vis(test)]
    pub prv_in_test: i32,
>>>>>>> bc9baceb
}
```<|MERGE_RESOLUTION|>--- conflicted
+++ resolved
@@ -3,31 +3,17 @@
 A macro to support `#[cfg()]` on visibility.
 
 ```rust
-<<<<<<< HEAD
-use cfg_vis::cfg_vis;
-use cfg_vis::cfg_vis_fields;
-=======
 use cfg_vis::{cfg_vis, cfg_vis_fields};
->>>>>>> bc9baceb
 
 // default visibility is `pub`, while the target is linux, the visibility is `pub(super)`.
 #[cfg_vis(target_os = "linux", pub(super))]
 pub fn foo() {}
 
-<<<<<<< HEAD
-// cfg_vis on fields
-#[cfg_vis_fields]
-struct Foo {
-    // while the target is linux, the visibility is `pub`.
-    #[cfg_vis(target_os = "linux", pub)]
-    foo: i32,
-=======
 #[cfg_vis_fields]
 pub struct Foo {
     #[cfg_vis(test, pub)]
     pub_in_test: i32,
     #[cfg_vis(test)]
     pub prv_in_test: i32,
->>>>>>> bc9baceb
 }
 ```